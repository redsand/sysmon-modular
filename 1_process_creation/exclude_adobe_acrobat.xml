<<<<<<< HEAD
<Sysmon schemaversion="4.32">
=======
<Sysmon schemaversion="4.30">
>>>>>>> 94dae32e
   <EventFiltering>
    <RuleGroup name="" groupRelation="or">
      <ProcessCreate onmatch="exclude">
      <Rule groupRelation="and">
        <Image condition="end with">AcroRd32.exe</Image>
			  <CommandLine condition="contains any">/CR;channel=</CommandLine> <!--Adobe:AcrobatReader: Uninteresting sandbox subprocess-->
			</Rule>
        <Rule groupRelation="or">
			   <Image condition="end with">C:\Program Files (x86)\Adobe\Acrobat DC\Acrobat\AcroCEF\AcroCEF.exe</Image> <!--Adobe:Acrobat: Sandbox subprocess, still evaluating security exposure-->
			   <ParentImage condition="end with">C:\Program Files (x86)\Common Files\Adobe\AdobeGCClient\AGSService.exe</ParentImage>
			   <Image condition="end with">C:\Program Files (x86)\Adobe\Acrobat Reader DC\Reader\AcroCEF\RdrCEF.exe</Image> <!--Adobe:AcrobatReader: Sandbox subprocess, still evaluating security exposure-->
			   <Image condition="end with">C:\Program Files (x86)\Adobe\Acrobat DC\Acrobat\LogTransport2.exe</Image>
        </Rule>
			</ProcessCreate>
</RuleGroup>
</EventFiltering>
</Sysmon>
<|MERGE_RESOLUTION|>--- conflicted
+++ resolved
@@ -1,22 +1,18 @@
-<<<<<<< HEAD
-<Sysmon schemaversion="4.32">
-=======
-<Sysmon schemaversion="4.30">
->>>>>>> 94dae32e
-   <EventFiltering>
-    <RuleGroup name="" groupRelation="or">
-      <ProcessCreate onmatch="exclude">
-      <Rule groupRelation="and">
-        <Image condition="end with">AcroRd32.exe</Image>
-			  <CommandLine condition="contains any">/CR;channel=</CommandLine> <!--Adobe:AcrobatReader: Uninteresting sandbox subprocess-->
-			</Rule>
-        <Rule groupRelation="or">
-			   <Image condition="end with">C:\Program Files (x86)\Adobe\Acrobat DC\Acrobat\AcroCEF\AcroCEF.exe</Image> <!--Adobe:Acrobat: Sandbox subprocess, still evaluating security exposure-->
-			   <ParentImage condition="end with">C:\Program Files (x86)\Common Files\Adobe\AdobeGCClient\AGSService.exe</ParentImage>
-			   <Image condition="end with">C:\Program Files (x86)\Adobe\Acrobat Reader DC\Reader\AcroCEF\RdrCEF.exe</Image> <!--Adobe:AcrobatReader: Sandbox subprocess, still evaluating security exposure-->
-			   <Image condition="end with">C:\Program Files (x86)\Adobe\Acrobat DC\Acrobat\LogTransport2.exe</Image>
-        </Rule>
-			</ProcessCreate>
-</RuleGroup>
-</EventFiltering>
-</Sysmon>
+<Sysmon schemaversion="4.30">
+   <EventFiltering>
+    <RuleGroup name="" groupRelation="or">
+      <ProcessCreate onmatch="exclude">
+      <Rule groupRelation="and">
+        <Image condition="end with">AcroRd32.exe</Image>
+			  <CommandLine condition="contains any">/CR;channel=</CommandLine> <!--Adobe:AcrobatReader: Uninteresting sandbox subprocess-->
+			</Rule>
+        <Rule groupRelation="or">
+			   <Image condition="end with">C:\Program Files (x86)\Adobe\Acrobat DC\Acrobat\AcroCEF\AcroCEF.exe</Image> <!--Adobe:Acrobat: Sandbox subprocess, still evaluating security exposure-->
+			   <ParentImage condition="end with">C:\Program Files (x86)\Common Files\Adobe\AdobeGCClient\AGSService.exe</ParentImage>
+			   <Image condition="end with">C:\Program Files (x86)\Adobe\Acrobat Reader DC\Reader\AcroCEF\RdrCEF.exe</Image> <!--Adobe:AcrobatReader: Sandbox subprocess, still evaluating security exposure-->
+			   <Image condition="end with">C:\Program Files (x86)\Adobe\Acrobat DC\Acrobat\LogTransport2.exe</Image>
+        </Rule>
+			</ProcessCreate>
+</RuleGroup>
+</EventFiltering>
+</Sysmon>