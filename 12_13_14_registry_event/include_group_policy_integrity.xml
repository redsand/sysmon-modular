--- conflicted
+++ resolved
@@ -1,14 +1,10 @@
-<<<<<<< HEAD
-<Sysmon schemaversion="4.32">
-=======
-<Sysmon schemaversion="4.30">
->>>>>>> 94dae32e
-   <EventFiltering>
- <RuleGroup name="" groupRelation="or">
-      <RegistryEvent onmatch="include">
-			<!--Group Policy integrity-->
-			<TargetObject condition="begin with">HKLM\SOFTWARE\Microsoft\Windows NT\CurrentVersion\Winlogon\GPExtensions</TargetObject> <!--Microsoft:Windows: Group Policy internally uses a plugin architecture that nothing should be modifying-->
-		</RegistryEvent>
-</RuleGroup>
-</EventFiltering>
-</Sysmon>
+<Sysmon schemaversion="4.30">
+   <EventFiltering>
+ <RuleGroup name="" groupRelation="or">
+      <RegistryEvent onmatch="include">
+			<!--Group Policy integrity-->
+			<TargetObject condition="begin with">HKLM\SOFTWARE\Microsoft\Windows NT\CurrentVersion\Winlogon\GPExtensions</TargetObject> <!--Microsoft:Windows: Group Policy internally uses a plugin architecture that nothing should be modifying-->
+		</RegistryEvent>
+</RuleGroup>
+</EventFiltering>
+</Sysmon>