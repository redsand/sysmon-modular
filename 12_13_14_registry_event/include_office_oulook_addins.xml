--- conflicted
+++ resolved
@@ -1,15 +1,11 @@
-<<<<<<< HEAD
-<Sysmon schemaversion="4.32">
-=======
-<Sysmon schemaversion="4.30">
->>>>>>> 94dae32e
-   <EventFiltering>
- <RuleGroup name="" groupRelation="or">
-      <RegistryEvent onmatch="include">
-			<TargetObject condition="contains">\Microsoft\Office\Outlook\Addins</TargetObject> <!--Microsoft:Office: Outlook add-ins-->
-      <TargetObject condition="contains">\Software\Microsoft\VSTO\Security\Inclusion</TargetObject> <!-- Uncommon place to load add-ins, especially in HKCU-->
-      <TargetObject condition="contains">\Software\Microsoft\VSTO\SolutionMetadata</TargetObject><!--Uncommon place to declare add-in metadata, especially in HKCU-->
-		</RegistryEvent>
-</RuleGroup>
-</EventFiltering>
-</Sysmon>
+<Sysmon schemaversion="4.30">
+   <EventFiltering>
+ <RuleGroup name="" groupRelation="or">
+      <RegistryEvent onmatch="include">
+			<TargetObject condition="contains">\Microsoft\Office\Outlook\Addins</TargetObject> <!--Microsoft:Office: Outlook add-ins-->
+      <TargetObject condition="contains">\Software\Microsoft\VSTO\Security\Inclusion</TargetObject> <!-- Uncommon place to load add-ins, especially in HKCU-->
+      <TargetObject condition="contains">\Software\Microsoft\VSTO\SolutionMetadata</TargetObject><!--Uncommon place to declare add-in metadata, especially in HKCU-->
+		</RegistryEvent>
+</RuleGroup>
+</EventFiltering>
+</Sysmon>