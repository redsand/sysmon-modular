--- conflicted
+++ resolved
@@ -1,8 +1,4 @@
-<<<<<<< HEAD
-<Sysmon schemaversion="4.32">
-=======
 <Sysmon schemaversion="4.30">
->>>>>>> 94dae32e
    <EventFiltering>
  <RuleGroup name="" groupRelation="or">
       <RegistryEvent onmatch="include">
