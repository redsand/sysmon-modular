--- conflicted
+++ resolved
@@ -1,15 +1,11 @@
-<<<<<<< HEAD
-<Sysmon schemaversion="4.32">
-=======
-<Sysmon schemaversion="4.30">
->>>>>>> 94dae32e
-   <EventFiltering>
- <RuleGroup name="" groupRelation="or">
-      <FileCreate onmatch="include">
-			<TargetFilename condition="end with">.vb</TargetFilename> <!--VisualBasicScripting files-->
-			<TargetFilename condition="end with">.vbe</TargetFilename> <!--VisualBasicScripting files-->
-			<TargetFilename condition="end with">.vbs</TargetFilename> <!--VisualBasicScripting files-->
-		</FileCreate>
-</RuleGroup>
-</EventFiltering>
+<Sysmon schemaversion="4.30">
+   <EventFiltering>
+ <RuleGroup name="" groupRelation="or">
+      <FileCreate onmatch="include">
+			<TargetFilename condition="end with">.vb</TargetFilename> <!--VisualBasicScripting files-->
+			<TargetFilename condition="end with">.vbe</TargetFilename> <!--VisualBasicScripting files-->
+			<TargetFilename condition="end with">.vbs</TargetFilename> <!--VisualBasicScripting files-->
+		</FileCreate>
+</RuleGroup>
+</EventFiltering>
 </Sysmon>