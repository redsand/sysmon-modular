<<<<<<< HEAD
<Sysmon schemaversion="4.32">
=======
<Sysmon schemaversion="4.30">
>>>>>>> 94dae32e
   <EventFiltering>
 <RuleGroup name="" groupRelation="or">
      <FileCreateStreamHash onmatch="include">
	  		<!--COMMENT:	Any files created with an NTFS Alternate Data Stream which match these rules will be hashed and logged.
				[ https://blogs.technet.microsoft.com/askcore/2013/03/24/alternate-data-streams-in-ntfs/ ]
				ADS's are used by browsers and email clients to mark files as originating from the Internet or other foreign sources.
				[ https://textslashplain.com/2016/04/04/downloads-and-the-mark-of-the-web/ ] -->
		</FileCreateStreamHash>
</RuleGroup>
</EventFiltering>
</Sysmon><|MERGE_RESOLUTION|>--- conflicted
+++ resolved
@@ -1,16 +1,12 @@
-<<<<<<< HEAD
-<Sysmon schemaversion="4.32">
-=======
-<Sysmon schemaversion="4.30">
->>>>>>> 94dae32e
-   <EventFiltering>
- <RuleGroup name="" groupRelation="or">
-      <FileCreateStreamHash onmatch="include">
-	  		<!--COMMENT:	Any files created with an NTFS Alternate Data Stream which match these rules will be hashed and logged.
-				[ https://blogs.technet.microsoft.com/askcore/2013/03/24/alternate-data-streams-in-ntfs/ ]
-				ADS's are used by browsers and email clients to mark files as originating from the Internet or other foreign sources.
-				[ https://textslashplain.com/2016/04/04/downloads-and-the-mark-of-the-web/ ] -->
-		</FileCreateStreamHash>
-</RuleGroup>
-</EventFiltering>
+<Sysmon schemaversion="4.30">
+   <EventFiltering>
+ <RuleGroup name="" groupRelation="or">
+      <FileCreateStreamHash onmatch="include">
+	  		<!--COMMENT:	Any files created with an NTFS Alternate Data Stream which match these rules will be hashed and logged.
+				[ https://blogs.technet.microsoft.com/askcore/2013/03/24/alternate-data-streams-in-ntfs/ ]
+				ADS's are used by browsers and email clients to mark files as originating from the Internet or other foreign sources.
+				[ https://textslashplain.com/2016/04/04/downloads-and-the-mark-of-the-web/ ] -->
+		</FileCreateStreamHash>
+</RuleGroup>
+</EventFiltering>
 </Sysmon>