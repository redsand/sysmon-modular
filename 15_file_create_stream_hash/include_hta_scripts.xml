<<<<<<< HEAD
<Sysmon schemaversion="4.32">
=======
<Sysmon schemaversion="4.30">
>>>>>>> 94dae32e
   <EventFiltering>
 <RuleGroup name="" groupRelation="or">
      <FileCreateStreamHash onmatch="include">
			<TargetFilename condition="end with">.hta</TargetFilename> <!--Mitre T1218.005--><!--Scripting-->
      </FileCreateStreamHash>
</RuleGroup>
</EventFiltering>
</Sysmon>
<|MERGE_RESOLUTION|>--- conflicted
+++ resolved
@@ -1,13 +1,9 @@
-<<<<<<< HEAD
-<Sysmon schemaversion="4.32">
-=======
-<Sysmon schemaversion="4.30">
->>>>>>> 94dae32e
-   <EventFiltering>
- <RuleGroup name="" groupRelation="or">
-      <FileCreateStreamHash onmatch="include">
-			<TargetFilename condition="end with">.hta</TargetFilename> <!--Mitre T1218.005--><!--Scripting-->
-      </FileCreateStreamHash>
-</RuleGroup>
-</EventFiltering>
-</Sysmon>
+<Sysmon schemaversion="4.30">
+   <EventFiltering>
+ <RuleGroup name="" groupRelation="or">
+      <FileCreateStreamHash onmatch="include">
+			<TargetFilename condition="end with">.hta</TargetFilename> <!--Mitre T1218.005--><!--Scripting-->
+      </FileCreateStreamHash>
+</RuleGroup>
+</EventFiltering>
+</Sysmon>